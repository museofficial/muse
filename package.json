--- conflicted
+++ resolved
@@ -36,13 +36,8 @@
     "@types/bluebird": "^3.5.35",
     "@types/debug": "^4.1.5",
     "@types/fluent-ffmpeg": "^2.1.17",
-<<<<<<< HEAD
     "@types/fs-capacitor": "^8.0.2",
-    "@types/ms": "0.7.31",
-=======
-    "@types/fs-capacitor": "^2.0.0",
     "@types/ms": "0.7.34",
->>>>>>> 418a7ecc
     "@types/node": "^17.0.0",
     "@types/node-emoji": "^1.8.1",
     "@types/spotify-web-api-node": "^5.0.2",
