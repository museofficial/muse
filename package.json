{
  "name": "muse",
  "version": "2.9.5",
  "description": "🎧 a self-hosted Discord music bot that doesn't suck ",
  "repository": "git@github.com:museofficial/muse.git",
  "author": "Max Isom <hi@maxisom.me>",
  "license": "MIT",
  "private": true,
  "types": "dts/types",
  "type": "module",
  "engines": {
    "node": ">=18.17.0"
  },
  "files": [
    "src"
  ],
  "scripts": {
    "lint": "eslint \"src/**/*.{ts,tsx}\"",
    "lint:fix": "eslint \"src/**/*.{ts,tsx}\" --fix",
    "typecheck": "tsc --noEmit",
    "test": "npm run lint",
    "start": "npm run env:set-database-url -- tsx src/scripts/migrate-and-start.ts",
    "cache:clear-key-value": "npm run env:set-database-url tsx src/scripts/cache-clear-key-value.ts",
    "dev": "npm run env:set-database-url -- tsx watch src/scripts/start.ts",
    "migrations:generate": "npm run prisma:with-env migrate dev",
    "migrations:run": "npm run prisma:with-env migrate deploy",
    "prisma:with-env": "npm run env:set-database-url prisma",
    "prisma:generate": "prisma generate",
    "env:set-database-url": "tsx src/scripts/run-with-database-url.ts",
    "release": "release-it",
    "build": "tsc",
    "postinstall": "patch-package"
  },
  "devDependencies": {
    "@release-it/keep-a-changelog": "^2.3.0",
    "@types/bluebird": "^3.5.35",
    "@types/debug": "^4.1.5",
    "@types/fluent-ffmpeg": "^2.1.17",
    "@types/fs-capacitor": "^2.0.0",
<<<<<<< HEAD
    "@types/ms": "0.7.31",
    "@types/node": "^22.8.2",
=======
    "@types/ms": "0.7.34",
    "@types/node": "^17.0.0",
>>>>>>> 418a7ecc
    "@types/node-emoji": "^1.8.1",
    "@types/spotify-web-api-node": "^5.0.2",
    "@types/validator": "^13.12.2",
    "@types/ws": "8.5.4",
    "@typescript-eslint/eslint-plugin": "^4.31.1",
    "@typescript-eslint/parser": "^4.31.1",
    "eslint": "^7.32.0",
    "eslint-config-xo": "^0.39.0",
    "eslint-config-xo-typescript": "^0.44.0",
    "eslint-plugin-import": "2.29.1",
    "husky": "^4.3.8",
    "prisma": "5.21.1",
    "release-it": "^14.11.8",
    "type-fest": "^2.12.0",
    "typescript": "^4.6.4"
  },
  "eslintConfig": {
    "extends": [
      "xo",
      "xo-typescript/space"
    ],
    "parser": "@typescript-eslint/parser",
    "parserOptions": {
      "project": "./tsconfig.json"
    },
    "plugins": [
      "import"
    ],
    "rules": {
      "new-cap": "off",
      "@typescript-eslint/no-unused-vars": "off",
      "@typescript-eslint/no-unused-vars-experimental": "error",
      "@typescript-eslint/prefer-readonly-parameter-types": "off",
      "@typescript-eslint/no-implicit-any-catch": "off",
      "import/extensions": [
        "error",
        "ignorePackages"
      ]
    }
  },
  "husky": {
    "hooks": {
      "pre-commit": "npm test"
    }
  },
  "dependencies": {
    "@discordjs/builders": "1.1.0",
    "@discordjs/opus": "^0.8.0",
    "@discordjs/rest": "1.0.1",
    "@discordjs/voice": "0.17.0",
    "@distube/ytdl-core": "^4.14.4",
    "@distube/ytsr": "^2.0.0",
    "@prisma/client": "4.16.0",
    "@types/libsodium-wrappers": "^0.7.9",
    "array-shuffle": "^3.0.0",
    "debug": "^4.3.3",
    "delay": "^5.0.0",
    "discord-api-types": "0.32.1",
    "discord.js": "14.11.0",
    "dotenv": "^16.4.5",
    "execa": "^6.1.0",
    "fluent-ffmpeg": "^2.1.2",
    "fs-capacitor": "^7.0.1",
    "get-youtube-id": "^1.0.1",
    "got": "^12.0.2",
    "hasha": "^5.2.2",
    "inversify": "^6.0.1",
    "iso8601-duration": "^2.1.2",
    "libsodium-wrappers": "^0.7.9",
    "make-dir": "^3.1.0",
    "node-emoji": "^1.10.0",
    "nodesplash": "^0.1.1",
    "ora": "^8.1.0",
    "p-event": "^5.0.1",
    "p-limit": "^6.1.0",
    "p-queue": "^7.2.0",
    "p-retry": "6.2.0",
    "pagination.djs": "^4.0.10",
    "parse-duration": "1.0.2",
    "patch-package": "^8.0.0",
    "postinstall-postinstall": "^2.1.0",
    "read-pkg": "7.1.0",
    "reflect-metadata": "^0.1.13",
    "sponsorblock-api": "^0.2.4",
    "spotify-uri": "^3.0.2",
    "spotify-web-api-node": "^5.0.2",
    "sync-fetch": "^0.3.1",
    "tsx": "3.8.2",
    "xbytes": "^1.7.0",
    "ytsr": "^3.8.4"
  },
  "resolutions": {
    "@types/ws": "8.5.4"
  }
}<|MERGE_RESOLUTION|>--- conflicted
+++ resolved
@@ -37,13 +37,8 @@
     "@types/debug": "^4.1.5",
     "@types/fluent-ffmpeg": "^2.1.17",
     "@types/fs-capacitor": "^2.0.0",
-<<<<<<< HEAD
-    "@types/ms": "0.7.31",
     "@types/node": "^22.8.2",
-=======
     "@types/ms": "0.7.34",
-    "@types/node": "^17.0.0",
->>>>>>> 418a7ecc
     "@types/node-emoji": "^1.8.1",
     "@types/spotify-web-api-node": "^5.0.2",
     "@types/validator": "^13.12.2",
