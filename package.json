--- conflicted
+++ resolved
@@ -9,11 +9,7 @@
   "types": "dts/types",
   "type": "module",
   "engines": {
-<<<<<<< HEAD
-    "node": ">=18.0.0"
-=======
     "node": ">=18.17.0"
->>>>>>> fcc8d888
   },
   "files": [
     "src"
@@ -93,11 +89,8 @@
     "@discordjs/opus": "^0.8.0",
     "@discordjs/rest": "1.0.1",
     "@discordjs/voice": "0.11.0",
-<<<<<<< HEAD
     "@distube/ytsr": "^2.0.0",
-=======
     "@distube/ytdl-core": "^4.13.5",
->>>>>>> fcc8d888
     "@prisma/client": "4.16.0",
     "@types/libsodium-wrappers": "^0.7.9",
     "array-shuffle": "^3.0.0",
@@ -135,11 +128,7 @@
     "sync-fetch": "^0.3.1",
     "tsx": "3.8.2",
     "xbytes": "^1.7.0",
-<<<<<<< HEAD
-    "ytdl-core": "^4.11.5"
-=======
     "ytsr": "^3.8.4"
->>>>>>> fcc8d888
   },
   "resolutions": {
     "@types/ws": "8.5.4"
