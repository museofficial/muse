{
  "name": "muse",
  "version": "2.9.5",
  "description": "🎧 a self-hosted Discord music bot that doesn't suck ",
  "repository": "git@github.com:museofficial/muse.git",
  "author": "Max Isom <hi@maxisom.me>",
  "license": "MIT",
  "private": true,
  "types": "dts/types",
  "type": "module",
  "engines": {
    "node": ">=18.17.0"
  },
  "files": [
    "src"
  ],
  "scripts": {
    "lint": "eslint \"src/**/*.{ts,tsx}\"",
    "lint:fix": "eslint \"src/**/*.{ts,tsx}\" --fix",
    "typecheck": "tsc --noEmit",
    "test": "npm run lint",
    "start": "npm run env:set-database-url -- tsx src/scripts/migrate-and-start.ts",
    "cache:clear-key-value": "npm run env:set-database-url tsx src/scripts/cache-clear-key-value.ts",
    "dev": "npm run env:set-database-url -- tsx watch src/scripts/start.ts",
    "migrations:generate": "npm run prisma:with-env migrate dev",
    "migrations:run": "npm run prisma:with-env migrate deploy",
    "prisma:with-env": "npm run env:set-database-url prisma",
    "prisma:generate": "prisma generate",
    "env:set-database-url": "tsx src/scripts/run-with-database-url.ts",
    "release": "release-it",
    "build": "tsc",
    "postinstall": "patch-package"
  },
  "devDependencies": {
    "@release-it/keep-a-changelog": "^2.3.0",
    "@types/bluebird": "^3.5.35",
    "@types/debug": "^4.1.5",
    "@types/fluent-ffmpeg": "^2.1.17",
    "@types/fs-capacitor": "^8.0.2",
    "@types/node": "^22.8.2",
    "@types/ms": "0.7.34",
    "@types/node-emoji": "^1.8.1",
    "@types/spotify-web-api-node": "^5.0.2",
    "@types/validator": "^13.12.2",
    "@types/ws": "8.5.4",
    "@typescript-eslint/eslint-plugin": "^4.31.1",
    "@typescript-eslint/parser": "^4.31.1",
    "eslint": "^7.32.0",
    "eslint-config-xo": "^0.39.0",
    "eslint-config-xo-typescript": "^0.44.0",
    "eslint-plugin-import": "2.29.1",
    "husky": "^4.3.8",
    "prisma": "5.21.1",
    "release-it": "^14.11.8",
<<<<<<< HEAD
    "type-fest": "^4.26.1",
    "typescript": "^4.6.4"
=======
    "type-fest": "^2.12.0",
    "typescript": "^5.6.3"
>>>>>>> 1b241447
  },
  "eslintConfig": {
    "extends": [
      "xo",
      "xo-typescript/space"
    ],
    "parser": "@typescript-eslint/parser",
    "parserOptions": {
      "project": "./tsconfig.json"
    },
    "plugins": [
      "import"
    ],
    "rules": {
      "new-cap": "off",
      "@typescript-eslint/no-unused-vars": "off",
      "@typescript-eslint/no-unused-vars-experimental": "error",
      "@typescript-eslint/prefer-readonly-parameter-types": "off",
      "@typescript-eslint/no-implicit-any-catch": "off",
      "import/extensions": [
        "error",
        "ignorePackages"
      ]
    }
  },
  "husky": {
    "hooks": {
      "pre-commit": "npm test"
    }
  },
  "dependencies": {
    "@discordjs/builders": "1.1.0",
    "@discordjs/opus": "^0.8.0",
    "@discordjs/rest": "1.0.1",
    "@discordjs/voice": "0.17.0",
    "@distube/ytdl-core": "^4.14.4",
    "@distube/ytsr": "^2.0.0",
    "@prisma/client": "4.16.0",
    "@types/libsodium-wrappers": "^0.7.9",
    "array-shuffle": "^3.0.0",
    "debug": "^4.3.3",
    "delay": "^5.0.0",
    "discord-api-types": "0.37.103",
    "discord.js": "14.11.0",
    "dotenv": "^16.4.5",
    "execa": "^9.5.1",
    "fluent-ffmpeg": "^2.1.2",
    "fs-capacitor": "^8.0.0",
    "get-youtube-id": "^1.0.1",
    "got": "^12.0.2",
    "hasha": "^5.2.2",
    "inversify": "^6.0.1",
    "iso8601-duration": "^2.1.2",
    "libsodium-wrappers": "^0.7.9",
    "make-dir": "^3.1.0",
    "node-emoji": "^1.10.0",
    "nodesplash": "^0.1.1",
    "ora": "^8.1.0",
    "p-event": "^5.0.1",
    "p-limit": "^6.1.0",
    "p-queue": "^7.2.0",
    "p-retry": "6.2.0",
    "pagination.djs": "^4.0.10",
    "parse-duration": "1.0.2",
    "patch-package": "^8.0.0",
    "postinstall-postinstall": "^2.1.0",
    "read-pkg": "7.1.0",
    "reflect-metadata": "^0.1.13",
    "sponsorblock-api": "^0.2.4",
    "spotify-uri": "^3.0.2",
    "spotify-web-api-node": "^5.0.2",
    "sync-fetch": "^0.3.1",
    "tsx": "3.8.2",
    "xbytes": "^1.7.0",
    "ytsr": "^3.8.4"
  },
  "resolutions": {
    "@types/ws": "8.5.4"
  }
}<|MERGE_RESOLUTION|>--- conflicted
+++ resolved
@@ -52,13 +52,8 @@
     "husky": "^4.3.8",
     "prisma": "5.21.1",
     "release-it": "^14.11.8",
-<<<<<<< HEAD
-    "type-fest": "^4.26.1",
-    "typescript": "^4.6.4"
-=======
     "type-fest": "^2.12.0",
     "typescript": "^5.6.3"
->>>>>>> 1b241447
   },
   "eslintConfig": {
     "extends": [
