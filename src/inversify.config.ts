--- conflicted
+++ resolved
@@ -21,11 +21,8 @@
 import Disconnect from './commands/disconnect.js';
 import Favorites from './commands/favorites.js';
 import ForwardSeek from './commands/fseek.js';
-<<<<<<< HEAD
 import Move from './commands/move.js'
-=======
 import NowPlaying from './commands/now-playing.js';
->>>>>>> 60376d4f
 import Pause from './commands/pause.js';
 import Play from './commands/play.js';
 import QueueCommand from './commands/queue.js';
@@ -70,11 +67,8 @@
   Disconnect,
   Favorites,
   ForwardSeek,
-<<<<<<< HEAD
   Move,
-=======
   NowPlaying,
->>>>>>> 60376d4f
   Pause,
   Play,
   QueueCommand,
