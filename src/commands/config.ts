import {SlashCommandBuilder} from '@discordjs/builders';
import {ChatInputCommandInteraction, EmbedBuilder, PermissionFlagsBits} from 'discord.js';
import {injectable} from 'inversify';
import {prisma} from '../utils/db.js';
import Command from './index.js';
import {getGuildSettings} from '../utils/get-guild-settings.js';

@injectable()
export default class implements Command {
  public readonly slashCommand = new SlashCommandBuilder()
    .setName('config')
    .setDescription('configure bot settings')
    .setDefaultMemberPermissions(PermissionFlagsBits.ManageGuild.toString())
    .addSubcommand(subcommand => subcommand
      .setName('set-playlist-limit')
      .setDescription('set the maximum number of tracks that can be added from a playlist')
      .addIntegerOption(option => option
        .setName('limit')
        .setDescription('maximum number of tracks')
        .setRequired(true)))
    .addSubcommand(subcommand => subcommand
      .setName('set-wait-after-queue-empties')
      .setDescription('set the time to wait before leaving the voice channel when queue empties')
      .addIntegerOption(option => option
        .setName('delay')
        .setDescription('delay in seconds (set to 0 to never leave)')
        .setRequired(true)
        .setMinValue(0)))
    .addSubcommand(subcommand => subcommand
      .setName('set-leave-if-no-listeners')
      .setDescription('set whether to leave when all other participants leave')
      .addBooleanOption(option => option
        .setName('value')
        .setDescription('whether to leave when everyone else leaves')
        .setRequired(true)))
    .addSubcommand(subcommand => subcommand
<<<<<<< HEAD
      .setName('set-default-volume')
      .setDescription('set default volume used when entering the voice channel')
      .addIntegerOption(option => option
        .setName('level')
        .setDescription('volume percentage (0 is muted, 100 is max & default)')
        .setMinValue(0)
        .setMaxValue(100)
=======
      .setName('set-auto-announce-next-song')
      .setDescription('set whether to announce the next song in the queue automatically')
      .addBooleanOption(option => option
        .setName('value')
        .setDescription('whether to announce the next song in the queue automatically')
>>>>>>> 786e6fd8
        .setRequired(true)))
    .addSubcommand(subcommand => subcommand
      .setName('get')
      .setDescription('show all settings'));

  async execute(interaction: ChatInputCommandInteraction) {
    // Ensure guild settings exist before trying to update
    await getGuildSettings(interaction.guild!.id);

    switch (interaction.options.getSubcommand()) {
      case 'set-playlist-limit': {
        const limit: number = interaction.options.getInteger('limit')!;

        if (limit < 1) {
          throw new Error('invalid limit');
        }

        await prisma.setting.update({
          where: {
            guildId: interaction.guild!.id,
          },
          data: {
            playlistLimit: limit,
          },
        });

        await interaction.reply('👍 limit updated');

        break;
      }

      case 'set-wait-after-queue-empties': {
        const delay = interaction.options.getInteger('delay')!;

        await prisma.setting.update({
          where: {
            guildId: interaction.guild!.id,
          },
          data: {
            secondsToWaitAfterQueueEmpties: delay,
          },
        });

        await interaction.reply('👍 wait delay updated');

        break;
      }

      case 'set-leave-if-no-listeners': {
        const value = interaction.options.getBoolean('value')!;

        await prisma.setting.update({
          where: {
            guildId: interaction.guild!.id,
          },
          data: {
            leaveIfNoListeners: value,
          },
        });

        await interaction.reply('👍 leave setting updated');

        break;
      }

<<<<<<< HEAD
      case 'set-default-volume': {
        const value = interaction.options.getInteger('level')!;
=======
      case 'set-auto-announce-next-song': {
        const value = interaction.options.getBoolean('value')!;
>>>>>>> 786e6fd8

        await prisma.setting.update({
          where: {
            guildId: interaction.guild!.id,
          },
          data: {
<<<<<<< HEAD
            defaultVolume: value,
          },
        });

        await interaction.reply('👍 volume setting updated');
=======
            autoAnnounceNextSong: value,
          },
        });

        await interaction.reply('👍 auto announce setting updated');
>>>>>>> 786e6fd8

        break;
      }

      case 'get': {
        const embed = new EmbedBuilder().setTitle('Config');

        const config = await getGuildSettings(interaction.guild!.id);

        const settingsToShow = {
          'Playlist Limit': config.playlistLimit,
          'Wait before leaving after queue empty': config.secondsToWaitAfterQueueEmpties === 0
            ? 'never leave'
            : `${config.secondsToWaitAfterQueueEmpties}s`,
          'Leave if there are no listeners': config.leaveIfNoListeners ? 'yes' : 'no',
<<<<<<< HEAD
          'Default Volume': config.defaultVolume,
=======
          'Auto announce next song in queue': config.autoAnnounceNextSong ? 'yes' : 'no',
>>>>>>> 786e6fd8
        };

        let description = '';
        for (const [key, value] of Object.entries(settingsToShow)) {
          description += `**${key}**: ${value}\n`;
        }

        embed.setDescription(description);

        await interaction.reply({embeds: [embed]});

        break;
      }

      default:
        throw new Error('unknown subcommand');
    }
  }
}<|MERGE_RESOLUTION|>--- conflicted
+++ resolved
@@ -34,7 +34,13 @@
         .setDescription('whether to leave when everyone else leaves')
         .setRequired(true)))
     .addSubcommand(subcommand => subcommand
-<<<<<<< HEAD
+      .setName('set-auto-announce-next-song')
+      .setDescription('set whether to announce the next song in the queue automatically')
+      .addBooleanOption(option => option
+        .setName('value')
+        .setDescription('whether to announce the next song in the queue automatically')
+        .setRequired(true)))
+    .addSubcommand(subcommand => subcommand
       .setName('set-default-volume')
       .setDescription('set default volume used when entering the voice channel')
       .addIntegerOption(option => option
@@ -42,13 +48,6 @@
         .setDescription('volume percentage (0 is muted, 100 is max & default)')
         .setMinValue(0)
         .setMaxValue(100)
-=======
-      .setName('set-auto-announce-next-song')
-      .setDescription('set whether to announce the next song in the queue automatically')
-      .addBooleanOption(option => option
-        .setName('value')
-        .setDescription('whether to announce the next song in the queue automatically')
->>>>>>> 786e6fd8
         .setRequired(true)))
     .addSubcommand(subcommand => subcommand
       .setName('get')
@@ -114,32 +113,36 @@
         break;
       }
 
-<<<<<<< HEAD
-      case 'set-default-volume': {
-        const value = interaction.options.getInteger('level')!;
-=======
       case 'set-auto-announce-next-song': {
         const value = interaction.options.getBoolean('value')!;
->>>>>>> 786e6fd8
 
         await prisma.setting.update({
           where: {
             guildId: interaction.guild!.id,
           },
           data: {
-<<<<<<< HEAD
+            autoAnnounceNextSong: value,
+          },
+        });
+
+        await interaction.reply('👍 auto announce setting updated');
+
+        break;
+      }
+
+      case 'set-default-volume': {
+        const value = interaction.options.getInteger('level')!;
+
+        await prisma.setting.update({
+          where: {
+            guildId: interaction.guild!.id,
+          },
+          data: {
             defaultVolume: value,
           },
         });
 
         await interaction.reply('👍 volume setting updated');
-=======
-            autoAnnounceNextSong: value,
-          },
-        });
-
-        await interaction.reply('👍 auto announce setting updated');
->>>>>>> 786e6fd8
 
         break;
       }
@@ -155,11 +158,8 @@
             ? 'never leave'
             : `${config.secondsToWaitAfterQueueEmpties}s`,
           'Leave if there are no listeners': config.leaveIfNoListeners ? 'yes' : 'no',
-<<<<<<< HEAD
+          'Auto announce next song in queue': config.autoAnnounceNextSong ? 'yes' : 'no',
           'Default Volume': config.defaultVolume,
-=======
-          'Auto announce next song in queue': config.autoAnnounceNextSong ? 'yes' : 'no',
->>>>>>> 786e6fd8
         };
 
         let description = '';
