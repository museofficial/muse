import {AutocompleteInteraction, CommandInteraction, GuildMember} from 'discord.js';
import {URL} from 'url';
import {SlashCommandBuilder} from '@discordjs/builders';
import {inject, injectable} from 'inversify';
import Spotify from 'spotify-web-api-node';
import Command from '.';
import {TYPES} from '../types.js';
import ThirdParty from '../services/third-party.js';
import getYouTubeAndSpotifySuggestionsFor from '../utils/get-youtube-and-spotify-suggestions-for.js';
import KeyValueCacheProvider from '../services/key-value-cache.js';
import {ONE_HOUR_IN_SECONDS} from '../utils/constants.js';
import AddQueryToQueue from '../services/add-query-to-queue.js';
import PlayerManager from '../managers/player.js';
import {STATUS} from '../services/player.js';
import {buildPlayingMessageEmbed} from '../utils/build-embed.js';
import {getMemberVoiceChannel, getMostPopularVoiceChannel} from '../utils/channels.js';

@injectable()
export default class implements Command {
  public readonly slashCommand = new SlashCommandBuilder()
    .setName('play')
<<<<<<< HEAD
    // TODO: make sure verb tense is consistent between all command descriptions
=======
>>>>>>> 4f5b806b
    .setDescription('play a song or resume playback')
    .addStringOption(option => option
      .setName('query')
      .setDescription('YouTube URL, Spotify URL, or search query')
      .setAutocomplete(true))
    .addBooleanOption(option => option
      .setName('immediate')
      .setDescription('add track to the front of the queue'))
    .addBooleanOption(option => option
      .setName('shuffle')
      .setDescription('shuffle the input if you\'re adding multiple tracks'));

  public requiresVC = true;

  private readonly spotify: Spotify;
  private readonly cache: KeyValueCacheProvider;
  private readonly addQueryToQueue: AddQueryToQueue;
  private readonly playerManager: PlayerManager;

  constructor(@inject(TYPES.ThirdParty) thirdParty: ThirdParty, @inject(TYPES.KeyValueCache) cache: KeyValueCacheProvider, @inject(TYPES.Services.AddQueryToQueue) addQueryToQueue: AddQueryToQueue, @inject(TYPES.Managers.Player) playerManager: PlayerManager) {
    this.spotify = thirdParty.spotify;
    this.cache = cache;
    this.addQueryToQueue = addQueryToQueue;
    this.playerManager = playerManager;
  }

  // eslint-disable-next-line complexity
  public async execute(interaction: CommandInteraction): Promise<void> {
    const query = interaction.options.getString('query');

    const player = this.playerManager.get(interaction.guild!.id);
    const [targetVoiceChannel] = getMemberVoiceChannel(interaction.member as GuildMember) ?? getMostPopularVoiceChannel(interaction.guild!);

    if (!query) {
      if (player.status === STATUS.PLAYING) {
        throw new Error('already playing, give me a song name');
      }

      // Must be resuming play
      if (!player.getCurrent()) {
        throw new Error('nothing to play');
      }

      await player.connect(targetVoiceChannel);
      await player.play();

      await interaction.reply({
        content: 'the stop-and-go light is now green',
        embeds: [buildPlayingMessageEmbed(player)],
      });

      return;
    }

    await this.addQueryToQueue.addToQueue({
      interaction,
      query: query.trim(),
      addToFrontOfQueue: interaction.options.getBoolean('immediate') ?? false,
      shuffleAdditions: interaction.options.getBoolean('shuffle') ?? false,
    });
  }

  public async handleAutocompleteInteraction(interaction: AutocompleteInteraction): Promise<void> {
    const query = interaction.options.getString('query')?.trim();

    if (!query || query.length === 0) {
      await interaction.respond([]);
      return;
    }

    try {
      // Don't return suggestions for URLs
      // eslint-disable-next-line no-new
      new URL(query);
      await interaction.respond([]);
      return;
    } catch {}

    const suggestions = await this.cache.wrap(
      getYouTubeAndSpotifySuggestionsFor,
      query,
      this.spotify,
      10,
      {
        expiresIn: ONE_HOUR_IN_SECONDS,
        key: `autocomplete:${query}`,
      });

    await interaction.respond(suggestions);
  }
}<|MERGE_RESOLUTION|>--- conflicted
+++ resolved
@@ -19,10 +19,6 @@
 export default class implements Command {
   public readonly slashCommand = new SlashCommandBuilder()
     .setName('play')
-<<<<<<< HEAD
-    // TODO: make sure verb tense is consistent between all command descriptions
-=======
->>>>>>> 4f5b806b
     .setDescription('play a song or resume playback')
     .addStringOption(option => option
       .setName('query')
