--- conflicted
+++ resolved
@@ -193,10 +193,9 @@
     }
 
     if (newSongs.length === 1) {
-<<<<<<< HEAD
-      await interaction.editReply(`u betcha, **${firstSong.title}** added to the${addToFrontOfQueue ? ' front of the' : ''} queue${skipCurrentTrack ? 'and current track skipped' : ''}${extraMsg}`);
+      await interaction.editReply(`**${firstSong.title}** added to the${addToFrontOfQueue ? ' front of the' : ''} queue${skipCurrentTrack ? 'and current track skipped' : ''}${extraMsg}`);
     } else {
-      await interaction.editReply(`u betcha, **${firstSong.title}** and ${newSongs.length - 1} other songs were added to the queue${skipCurrentTrack ? 'and current track skipped' : ''}${extraMsg}`);
+      await interaction.editReply(`**${firstSong.title}** and ${newSongs.length - 1} other songs were added to the queue${skipCurrentTrack ? 'and current track skipped' : ''}${extraMsg}`);
     }
   }
 
@@ -259,11 +258,6 @@
       }
 
       return song;
-=======
-      await interaction.editReply(`**${firstSong.title}** added to the${addToFrontOfQueue ? ' front of the' : ''} queue${extraMsg}`);
-    } else {
-      await interaction.editReply(`**${firstSong.title}** and ${newSongs.length - 1} other songs were added to the queue${extraMsg}`);
->>>>>>> c4b87a01
     }
   }
 }