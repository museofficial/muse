--- conflicted
+++ resolved
@@ -5,13 +5,10 @@
 and this project adheres to [Semantic Versioning](https://semver.org/spec/v2.0.0.html).
 
 ## [Unreleased]
-<<<<<<< HEAD
 ### Added
 - Added a configurable bot status with user defined activities
-=======
 ### Fixed
 - Error messages consistently show as `🚫 ope: error`
->>>>>>> cf490533
 
 ## [1.7.0] - 2022-03-19
 ### Added
