--- conflicted
+++ resolved
@@ -6,16 +6,14 @@
 
 ## [Unreleased]
 
-<<<<<<< HEAD
 ### Added 🔊
 - A `/volume` command is now available.
 - Set the default volume with `/config set-default-volume`
-=======
+
 ## [2.6.0] - 2024-03-03
 
 ### Added
 - Muse can now auto-announce new tracks in your voice channel on the transition of a new track. Use `/config set-auto-announce-next-song True` to enable.
->>>>>>> 786e6fd8
 
 ## [2.5.0] - 2024-01-16
 
